--- conflicted
+++ resolved
@@ -43,10 +43,6 @@
       OpenAILargeLanguageProvider.MODEL_TOKEN_LIMITS.default
 
     d('Using OpenAI with %s', process.env.OPENAI_BASE_URL)
-<<<<<<< HEAD
-=======
-    d(process.env.OPENAI_API_KEY)
->>>>>>> a7da955a
     this.client = new OpenAI({
       apiKey: process.env.OPENAI_API_KEY,
       baseURL: process.env.OPENAI_BASE_URL,
