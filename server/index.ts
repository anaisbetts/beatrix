--- conflicted
+++ resolved
@@ -17,7 +17,7 @@
 import { exists } from 'fs/promises'
 import { runAllEvals } from './run-all-evals'
 import { ScenarioResult } from '../shared/types'
-import { createDefaultMockedTools, createLLMDriver } from './eval-framework'
+import { createLLMDriver } from './eval-framework'
 import { LiveHomeAssistantApi } from './lib/ha-ws-api'
 
 configDotenv()
@@ -43,25 +43,8 @@
   evalMode: boolean
 }) {
   const port = options.port || process.env.PORT || DEFAULT_PORT
-<<<<<<< HEAD
-  const llm = createDefaultLLMProvider()
-
-  if (options.evalMode) {
-    console.log(
-      'Running the server in eval mode, this will run against a mocked Home Assistant service'
-    )
-  }
-
-  const tools = options.evalMode
-    ? createDefaultMockedTools(llm)
-    : createBuiltinServers(await LiveHomeAssistantApi.createViaEnv(), llm, {
-        testMode: options.testMode,
-      })
-
-=======
 
   const conn = await LiveHomeAssistantApi.createViaEnv()
->>>>>>> a7da955a
   const db = await createDatabase()
 
   console.log(
@@ -70,7 +53,7 @@
   const subj: Subject<ServerMessage> = new Subject()
 
   handleWebsocketRpc<ServerWebsocketApi>(
-    new ServerWebsocketApiImpl(db, conn, options.testMode),
+    new ServerWebsocketApiImpl(db, conn, options.testMode, options.evalMode),
     subj
   )
 
